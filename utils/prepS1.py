import math
import zipfile
from subprocess import Popen, PIPE, STDOUT
from dateutil.parser import parse
import glob
import numpy
import pandas as pd
from requests import HTTPError
from http.cookiejar import MozillaCookieJar
from urllib.request import Request, HTTPHandler, HTTPSHandler, HTTPCookieProcessor, build_opener
from urllib.error import HTTPError
import uuid
from sentinelsat import SentinelAPI

from utils.prep_utils import *

cookie_jar_path = os.path.join(os.path.expanduser('~'), ".bulk_download_cookiejar.txt")
cookie_jar = MozillaCookieJar()


def get_asf_cookie(user, password):
    logging.info("logging into asf")

    login_url = "https://urs.earthdata.nasa.gov/oauth/authorize"
    client_id = "BO_n7nTIlMljdvU6kRRB3g"
    redirect_url = "https://auth.asf.alaska.edu/login"

    user_pass = base64.b64encode(bytes(user + ":" + password, "utf-8"))
    user_pass = user_pass.decode("utf-8")

    auth_cookie_url = f"{login_url}?client_id={client_id}&redirect_uri={redirect_url}&response_type=code&state="
    context = {}
    opener = build_opener(HTTPCookieProcessor(cookie_jar), HTTPHandler(), HTTPSHandler(**context))
    request = Request(auth_cookie_url, headers={"Authorization": "Basic {0}".format(user_pass)})

    try:
        response = opener.open(request)
    except HTTPError as e:
        if e.code == 401:
            logging.error("invalid username and password")
            return False
        else:
            # If an error happens here, the user most likely has not confirmed EULA.
            logging.error(f"Could not log in. {e.code} {e.response}")
            return False

    if check_cookie_is_logged_in(cookie_jar):
        # COOKIE SUCCESS!
        cookie_jar.save(cookie_jar_path)
        logging.info("successfully logged into asf")
        return True

    logging.info("failed logging into asf")
    return False


def check_cookie_is_logged_in(cj):
    for cookie in cj:
        if cookie.name == 'urs_user_already_logged':
            # Only get this cookie if we logged in successfully!
            return True

    return False


def get_s1_asf_urls(s1_name_list):
    df = pd.DataFrame()

    num_parts = math.ceil(len(s1_name_list) / 119)
    s1_name_lists = numpy.array_split(numpy.array(s1_name_list), num_parts)
    logging.debug([len(l) for l in s1_name_lists])

    for l in s1_name_lists:
        try:
            df = df.append(
                pd.read_csv(
                    f"https://api.daac.asf.alaska.edu/services/search/param?granule_list={','.join(l)}&output=csv"
                ),
                ignore_index=True
            )
        except Exception as e:
            logging.error(e)

    return df.loc[df['Processing Level'] == 'GRD_HD']


def get_s1_asf_url(s1_name, retry=3):
    """
    Finds Alaska Satellite Facility download url for single S1_NAME Sentinel-1 scene. 

    :param s1_name: Scene ID for Sentinel Tile (i.e. "S1A_IW_SLC__1SDV_20190411T063207_20190411T063242_026738_0300B4_6882")
    :param retry: number of times to retry
    :return s1url:download url
    :return False: unable to find url
    """
    logging.info(f"fetching: https://api.daac.asf.alaska.edu/services/search/param?granule_list={s1_name}&output=csv")
    try:
        return pd \
            .read_csv(f"https://api.daac.asf.alaska.edu/services/search/param?granule_list={s1_name}&output=csv") \
            .URL \
            .values[0]
    except HTTPError as e:
        logging.debug(f"could not query: {e}", )
        if e.code == 503 and retry > 0:
            logging.info("retrying...")
            return get_s1_asf_url(s1_name, retry - 1)
        return 'NaN'
    except Exception as e:
        logging.debug(f"could not query: {e}")
        return 'NaN'


def get_asf_file(url, output_path, chunk_size=16 * 1024):  # 8 kb default
    context = {}
    opener = build_opener(HTTPCookieProcessor(cookie_jar), HTTPHandler(), HTTPSHandler(**context))
    request = Request(url)
    response = opener.open(request)

    with open(output_path, "wb") as f:
        while True:
            chunk = response.read(chunk_size)
            if not chunk:
                break
            f.write(chunk)


def download_extract_s1_scene_asf(s1_name, download_dir):
    """
    Downloads single S1_NAME Sentinel-1 scene into DOWLOAD_DIR. 

    :param s1_name: Scene ID for Sentinel Tile (i.e. "S1A_IW_SLC__1SDV_20190411T063207_20190411T063242_026738_0300B4_6882")
    :param download_dir: path to directory for downloaded S1 granule
    :return:
    """

    if s1_name.endswith('.SAFE'):
        s1_name = s1_name[:-5]

    # Grab url for scene
    s1url = get_s1_asf_url(s1_name)
    if s1url == 'NaN':
        logging.error(f"did not get a valid url. Aborting download of {s1_name}")
        return

    asf_user = os.getenv("ASF_USERNAME")
    asf_pwd = os.getenv("ASF_PWD")

    # Extract downloaded .zip file
    zipped = os.path.join(download_dir, s1_name + '.zip')
    safe_dir = os.path.join(download_dir, s1_name + '.SAFE/')

    if not check_cookie_is_logged_in(cookie_jar):
        get_asf_cookie(asf_user, asf_pwd)

    if not os.path.exists(zipped) & (not os.path.exists(safe_dir)):
        get_asf_file(s1url, zipped)

    if not os.path.exists(safe_dir):
        logging.info('Extracting ASF scene: {}'.format(zipped))
        zip_ref = zipfile.ZipFile(zipped, 'r')
        zip_ref.extractall(os.path.dirname(download_dir))
        zip_ref.close()


def find_s1_uuid(s1_filename):
    """
    Returns S2 uuid required for download via sentinelsat, based upon an input S2 file/scene name. 
    I.e. S2A_MSIL1C_20180820T223011_N0206_R072_T60KWE_20180821T013410
    Assumes esa hub creds stored as env variables.
    
    :param s2_file_name: Sentinel-2 scene name
    :return s2_uuid: download id
    """
    copernicus_username = os.getenv("COPERNICUS_USERNAME")
    copernicus_pwd = os.getenv("COPERNICUS_PWD")
    logging.debug(f"ESA username: {copernicus_username}")
    esa_api = SentinelAPI(copernicus_username, copernicus_pwd)

    if s1_filename[-5:] == '.SAFE':
        res = esa_api.query(filename=s1_filename)
        res = esa_api.to_geodataframe(res)

        return res.uuid.values[0]
        
def download_extract_s1_esa(scene_uuid, down_dir, original_scene_dir):
    """
    Download a single S2 scene from ESA via sentinelsat 
    based upon uuid. 
    Assumes esa hub creds stored as env variables.
    
    :param scene_uuid: S2 download uuid from sentinelsat query
    :param down_dir: directory in which to create a downloaded product dir
    :param original_scene_dir: 
    :return: 
    """
    # if unzipped .SAFE file doesn't exist then we must do something
    if not os.path.exists(original_scene_dir):

        # if downloaded .zip file doesn't exist then download it
        if not os.path.exists(original_scene_dir.replace('.SAFE/', '.zip')):
            logging.info('Downloading ESA scene zip: {}'.format(os.path.basename(original_scene_dir)))

            copernicus_username = os.getenv("COPERNICUS_USERNAME")
            copernicus_pwd = os.getenv("COPERNICUS_PWD")
            logging.debug(f"ESA username: {copernicus_username}")
            esa_api = SentinelAPI(copernicus_username, copernicus_pwd)
            esa_api.download(scene_uuid, down_dir, checksum=True)
        # extract downloaded .zip file
        logging.info('Extracting ESA scene: {}'.format(original_scene_dir))
        zip_ref = zipfile.ZipFile(original_scene_dir.replace('.SAFE/', '.zip'), 'r')
        zip_ref.extractall(os.path.dirname(down_dir))
        zip_ref.close()

    else:
        logging.warning('ESA scene already extracted: {}'.format(original_scene_dir))

    # remove zipped scene but onliy if unzipped 
    if os.path.exists(original_scene_dir) & os.path.exists(original_scene_dir.replace('.SAFE/', '.zip')):
        logging.info('Deleting ESA scene zip: {}'.format(original_scene_dir.replace('.SAFE/', '.zip')))
        os.remove(original_scene_dir.replace('.SAFE/', '.zip'))


def band_name_s1(prod_path):
    """
    Determine polarisation of individual product from product name
    from path to specific product file
    """

    prod_name = str(prod_path.split('/')[-1])

    if 'Gamma0_VH' in str(prod_name):
        return 'vh'
    if 'Gamma0_VV' in str(prod_name):
        return 'vv'
    if 'LayoverShadow_MASK' in str(prod_name):
        return 'layovershadow_mask'

    logging.error(f"could not find band name for {prod_path}")

    return 'unknown layer'


def conv_s1scene_cogs(noncog_scene_dir, cog_scene_dir, scene_name, overwrite=False):
    """
    Convert S1 scene products to cogs [+ validate].
    """

    if not os.path.exists(noncog_scene_dir):
        logging.warning('Cannot find non-cog scene directory: {}'.format(noncog_scene_dir))

    # create cog scene directory - replace with one lined os.makedirs(exists_ok=True)
    if not os.path.exists(cog_scene_dir):
        logging.warning('Creating scene cog directory: {}'.format(cog_scene_dir))
        os.mkdir(cog_scene_dir)

    des_prods = ["Gamma0_VV_db",
                 "Gamma0_VH_db",
                 "LayoverShadow_MASK_VH"]  # to ammend once outputs finalised - TO DO*****

    # find all individual prods to convert to cog (ignore true colour images (TCI))
    prod_paths = glob.glob(noncog_scene_dir + '*TF_TC*/*.img')  # - TO DO*****
    prod_paths = [x for x in prod_paths if os.path.basename(x)[:-4] in des_prods]

    # iterate over prods to create parellel processing list
    for prod in prod_paths:
        out_filename = os.path.join(cog_scene_dir,
                                    scene_name + '_' + os.path.basename(prod)[:-4] + '.tif')  # - TO DO*****
        logging.info(f"converting {prod} to cog at {out_filename}")
        # ensure input file exists
        to_cog(prod, out_filename, nodata=-9999)


def copy_s1_metadata(out_s1_prod, cog_scene_dir, scene_name):
    """
    Parse through S2 metadtaa .xml for either l1c or l2a S2 scenes.
    """

    if os.path.exists(out_s1_prod):

        meta_base = os.path.basename(out_s1_prod)
        n_meta = os.path.join(cog_scene_dir + '/' + scene_name + '_' + meta_base)
        logging.info("Copying original metadata file to cog dir: {}".format(n_meta))
        if not os.path.exists(n_meta):
            shutil.copyfile(out_s1_prod, n_meta)
        else:
            logging.info("Original metadata file already copied to cog_dir: {}".format(n_meta))
    else:
        logging.warning("Cannot find orignial metadata file: {}".format(out_s1_prod))


def yaml_prep_s1(scene_dir):
    """
    Prepare individual S1 scene directory containing S1 products
    note: doesn't inc. additional ancillary products such as incidence
    angle or layover/foreshortening masks
    """
    scene_name = scene_dir.split('/')[-2]
    logging.info("Preparing scene {}".format(scene_name))
    logging.info("Scene path {}".format(scene_dir))

    prod_paths = glob.glob(os.path.join(scene_dir, '*.tif'))

    logging.info(f"prod_path: {prod_paths}, scene_name: {scene_name}")
    t0 = parse(str(datetime.strptime(scene_name.split("_")[-2], '%Y%m%dT%H%M%S')))

    # get polorisation from each image product (S1 band)
    # should be replaced with a more concise, generalisable parsing
    images = {
        band_name_s1(prod_path): {
            'path': os.path.split(prod_path)[-1]
        } for prod_path in prod_paths
    }
    logging.debug(images)

    # trusting bands coaligned, use one to generate spatial bounds for all
    try:
        projection, extent = get_geometry(os.path.join(str(scene_dir), images['vh']['path']))
    except:
        projection, extent = get_geometry(os.path.join(str(scene_dir), images['vv']['path']))
        logging.warning('no vh band available')

    # format metadata (i.e. construct hashtable tree for syntax of file interface)
    return {
        'id': str(uuid.uuid5(uuid.NAMESPACE_URL, scene_name)),
        'processing_level': "sac_snap_ard",
        'product_type': "gamma0",
        'creation_dt': str(datetime.today().strftime('%Y-%m-%d %H:%M:%S')),
        'platform': {
            'code': 'SENTINEL_1'
        },
        'instrument': {
            'name': 'SAR'
        },
        'extent': create_metadata_extent(extent, t0, t0),
        'format': {
            'name': 'GeoTiff'
        },
        'grid_spatial': {
            'projection': projection
        },
        'image': {
            'bands': images
        },
        'lineage': {
            'source_datasets': {},
        }

    }


def create_source_bands(bands):
    result = ""
    for x in bands:
        result = result + "Gamma0_" + x.upper() + ", "

    return result[:-2]  # take the last comma off the end


def create_selected_polarisations(bands):
    result = ""
    for x in bands:
        result = result + x.upper() + ", "

    return result[:-2]  # take the last comma off the end


def available_bands(source):
    # S1A_IW_GRDH_1SSV_20141010T063207

    if "1SSV" in source:
        return ['vv']
    if "1SDV" in source:
        return ['vh', 'vv']
    raise Exception("unknown source type")


def prepareS1(
        in_scene,
        ext_dem=None,
        s3_bucket='public-eo-data',
        s3_dir='common_sensing/sentinel_1/',
        inter_dir='/tmp/data/intermediate/',
        source='asf'
):
    """
    Prepare IN_SCENE of Sentinel-1 satellite data into OUT_DIR for ODC indexing.

    :param in_scene: input Sentinel-1 scene name (either L1C or L2A) i.e. "S2A_MSIL1C_20180820T223011_N0206_R072_T60KWE_20180821T013410.SAFE"
    :param out_dir: output directory to drop COGs into.
    :param --inter: optional intermediary directory to be used for processing.
    :param --source: Api source to be used for downloading scenes. Defaults to gcloud. Options inc. 'gcloud', 'esahub', 'sedas' COMING SOON
    :return: None

    Assumptions:
    - etc.... tbd
    """

    # Need to handle inputs with and without .SAFE extension
    if not in_scene.endswith('.SAFE'):
        in_scene = in_scene + '.SAFE'
    # shorten scene name
    scene_name = in_scene[:32]

    # Unique inter_dir needed for clean-up
    inter_dir = inter_dir + scene_name + '_tmp/'
    # sub-dirs used only for accessing tmp files
    cog_dir = os.path.join(inter_dir, scene_name)
    os.makedirs(cog_dir, exist_ok=True)
    # s1-specific relative inputs
    input_mani = inter_dir + in_scene + '/manifest.safe'
    inter_prod1 = inter_dir + scene_name + '_Orb_Cal_Deb_ML.dim'
    inter_prod1_dir = inter_prod1[:-4] + '.data/'
    inter_prod2 = inter_dir + scene_name + '_Orb_Cal_Deb_ML_TF.dim'
    inter_prod2_dir = inter_prod2[:-4] + '.data/'
    out_prod1 = inter_dir + scene_name + '_Orb_Cal_Deb_ML_TF_TC_dB.dim'
    out_dir1 = out_prod1[:-4] + '.data/'
    out_prod2 = inter_dir + scene_name + '_Orb_Cal_Deb_ML_TF_TC_lsm.dim'
    out_dir2 = out_prod2[:-4] + '.data/'
    down_dir = inter_dir + in_scene + '/'
    
    snap_gpt = os.environ['SNAP_GPT']
    int_graph_1 = os.environ['S1_PROCESS_P1A']  # ENV VAR
    if ext_dem:
        ext_dem_path = inter_dir + 'ext_dem.tif'
        int_graph_2 = os.environ['S1_PROCESS_P2A']  # ENV VAR
        int_graph_3 = os.environ['S1_PROCESS_P3A']  # ENV VAR
        int_graph_4 = os.environ['S1_PROCESS_P4A']  # ENV VAR

    root = setup_logging()
    root.info('{} {} Starting'.format(in_scene, scene_name))

    try:

        #  DOWNLOAD
        try:
            root.info(f"{in_scene} {scene_name} DOWNLOADING via ASF")
            download_extract_s1_scene_asf(in_scene, inter_dir)
#             raise Exception('skipping asf for testing')
            root.info(f"{in_scene} {scene_name} DOWNLOADED via ASF")
        except Exception as e:
            root.exception(e)
            root.exception(f"{in_scene} {scene_name} UNAVAILABLE via ASF, try ESA")
            try:
                s1id = find_s1_uuid(in_scene)
                logging.debug(s1id)
                root.info(f"{in_scene} {scene_name} AVAILABLE via ESA")
                download_extract_s1_esa(s1id, inter_dir, down_dir)
                root.info(f"{in_scene} {scene_name} DOWNLOADED via ESA")
            except Exception as e:
                root.exception(f"{in_scene} {scene_name} UNAVAILABLE via ESA too")
                raise Exception('Download Error ESA', e)
<<<<<<< HEAD
        # Figure out what bands are available.
        bands = available_bands(in_scene)
        cmd = [
            snap_gpt,
            int_graph_1,
            f"-Pinput_grd={input_mani}",
            f"-Poutput_ml={inter_prod1}",
            f"-Psource_bands={create_selected_polarisations(bands)}"
        ]
=======
        
        cmd = [snap_gpt, int_graph_1, f"-Pinput_grd={input_mani}", f"-Poutput_ml={inter_prod1}"]
>>>>>>> 6712aed8
        root.info(cmd)
        run_snap_command(cmd)
        root.info(f"{in_scene} {scene_name} PROCESSED to MULTILOOK starting PT2")

        if not os.path.exists(out_prod1):
            if ext_dem:
<<<<<<< HEAD
                # inc. function to subset by S1 scene extent on fly due to cog
                print(ext_dem)
                s3_download(s3_bucket, ext_dem, ext_dem_path)

                cmd = [
                    snap_gpt,
                    int_graph_2,
                    f"-Pinput_ml={inter_prod1}",
                    f"-Pext_dem={ext_dem_path}",
                    f"-Poutput_tf={inter_prod2}"
                ]
=======
                s3_download(s3_bucket, ext_dem, ext_dem_path)  # inc. function to subset by S1 scene extent on fly due to cog
                cmd = [snap_gpt, int_graph_2, f"-Pinput_ml={inter_prod1}", f"-Pext_dem={ext_dem_path}", f"-Poutput_tf={inter_prod2}"]
>>>>>>> 6712aed8
                root.info(cmd)
                run_snap_command(cmd)
                root.info(f"{in_scene} {scene_name} PROCESSED to TERRAIN FLATTEN starting PT3")

                cmd = [
                    snap_gpt,
                    int_graph_3,
                    f"-Pinput_tf={inter_prod2}",
                    f"-Pext_dem={ext_dem_path}",
                    f"-Poutput_db={out_prod1}",
                    f"-Psource_bands={create_source_bands(bands)}"
                ]
                root.info(cmd)
                run_snap_command(cmd)
                root.info(f"{in_scene} {scene_name} PROCESSED to dB starting PT4")

                cmd = [
                    snap_gpt,
                    int_graph_4,
                    f"-Pinput_tf={inter_prod2}",
                    f"-Pext_dem={ext_dem_path}",
                    f"-Poutput_ls={out_prod2}"
                ]
                root.info(cmd)
                run_snap_command(cmd)
                root.info(f"{in_scene} {scene_name} PROCESSED to lsm starting COG conversion")

        # CONVERT TO COGS TO TEMP COG DIRECTORY**
        try:
            root.info(f"{in_scene} {scene_name} Converting COGs")
            conv_s1scene_cogs(inter_dir, cog_dir, scene_name)
            root.info(f"{in_scene} {scene_name} COGGED")
        except Exception as e:
            root.exception(f"{in_scene} {scene_name} COG conversion FAILED")
            raise Exception('COG Error', e)

            # PARSE METADATA TO TEMP COG DIRECTORY**
        try:
            root.info(f"{in_scene} {scene_name} Copying original METADATA")
            copy_s1_metadata(out_prod1, cog_dir, scene_name)
            copy_s1_metadata(out_prod2, cog_dir, scene_name)
            root.info(f"{in_scene} {scene_name} COPIED original METADATA")
        except Exception as e:
            root.exception(f"{in_scene} {scene_name} MTD not coppied")
            raise e

        # GENERATE YAML WITHIN TEMP COG DIRECTORY**
        try:
            root.info(f"{in_scene} {scene_name} Creating dataset YAML")
            create_yaml(cog_dir, yaml_prep_s1(cog_dir))
            root.info(f"{in_scene} {scene_name} Created original METADATA")
        except Exception as e:
            root.exception(f"{in_scene} {scene_name} Dataset YAML not created")
            raise Exception('YAML creation error', e)

            # MOVE COG DIRECTORY TO OUTPUT DIRECTORY
        try:
            root.info(f"{in_scene} {scene_name} Uploading to S3 Bucket")
            s3_upload_cogs(glob.glob(os.path.join(cog_dir, '*')), s3_bucket, s3_dir)
            root.info(f"{in_scene} {scene_name} Uploaded to S3 Bucket")
        except Exception as e:
            root.exception(f"{in_scene} {scene_name} Upload to S3 Failed")
            raise Exception('S3  upload error', e)
        print('not boo')

<<<<<<< HEAD
        #         # DELETE ANYTHING WITHIN THE TEMP DIRECTORY
=======
        # DELETE ANYTHING WITHIN THE TEMP DIRECTORY
>>>>>>> 6712aed8
        clean_up(inter_dir)

    except Exception as e:
        logging.error(f"could not process {scene_name} {e}")
        print('boo')
        clean_up(inter_dir)


if __name__ == '__main__':
    prepareS1('S1A_IW_GRDH_1SDV_20191001T064008_20191001T064044_029261_035324_C74C',
              s3_dir='fiji/Sentinel_1_dockertest/', inter_dir='../S1_ARD/')<|MERGE_RESOLUTION|>--- conflicted
+++ resolved
@@ -449,7 +449,6 @@
             except Exception as e:
                 root.exception(f"{in_scene} {scene_name} UNAVAILABLE via ESA too")
                 raise Exception('Download Error ESA', e)
-<<<<<<< HEAD
         # Figure out what bands are available.
         bands = available_bands(in_scene)
         cmd = [
@@ -459,17 +458,13 @@
             f"-Poutput_ml={inter_prod1}",
             f"-Psource_bands={create_selected_polarisations(bands)}"
         ]
-=======
-        
-        cmd = [snap_gpt, int_graph_1, f"-Pinput_grd={input_mani}", f"-Poutput_ml={inter_prod1}"]
->>>>>>> 6712aed8
+
         root.info(cmd)
         run_snap_command(cmd)
         root.info(f"{in_scene} {scene_name} PROCESSED to MULTILOOK starting PT2")
 
         if not os.path.exists(out_prod1):
             if ext_dem:
-<<<<<<< HEAD
                 # inc. function to subset by S1 scene extent on fly due to cog
                 print(ext_dem)
                 s3_download(s3_bucket, ext_dem, ext_dem_path)
@@ -481,10 +476,7 @@
                     f"-Pext_dem={ext_dem_path}",
                     f"-Poutput_tf={inter_prod2}"
                 ]
-=======
-                s3_download(s3_bucket, ext_dem, ext_dem_path)  # inc. function to subset by S1 scene extent on fly due to cog
-                cmd = [snap_gpt, int_graph_2, f"-Pinput_ml={inter_prod1}", f"-Pext_dem={ext_dem_path}", f"-Poutput_tf={inter_prod2}"]
->>>>>>> 6712aed8
+
                 root.info(cmd)
                 run_snap_command(cmd)
                 root.info(f"{in_scene} {scene_name} PROCESSED to TERRAIN FLATTEN starting PT3")
@@ -549,12 +541,8 @@
             root.exception(f"{in_scene} {scene_name} Upload to S3 Failed")
             raise Exception('S3  upload error', e)
         print('not boo')
-
-<<<<<<< HEAD
-        #         # DELETE ANYTHING WITHIN THE TEMP DIRECTORY
-=======
-        # DELETE ANYTHING WITHIN THE TEMP DIRECTORY
->>>>>>> 6712aed8
+       # DELETE ANYTHING WITHIN THE TEMP DIRECTORY
+
         clean_up(inter_dir)
 
     except Exception as e:
